﻿// -------------------------------------------------------------------------------------------------
// Copyright (c) Microsoft Corporation. All rights reserved.
// Licensed under the MIT License (MIT). See LICENSE in the repo root for license information.
// -------------------------------------------------------------------------------------------------

using System;
using System.Collections.Generic;
using System.Numerics;
using System.Threading;
using MediatR;
using Microsoft.Data.SqlClient;
using Microsoft.Extensions.DependencyInjection;
using Microsoft.Extensions.Logging.Abstractions;
using Microsoft.Extensions.Options;
using Microsoft.Health.Abstractions.Features.Transactions;
using Microsoft.Health.Fhir.Core.Configs;
using Microsoft.Health.Fhir.Core.Features.Context;
using Microsoft.Health.Fhir.Core.Features.Definition;
using Microsoft.Health.Fhir.Core.Features.Operations;
using Microsoft.Health.Fhir.Core.Features.Persistence;
using Microsoft.Health.Fhir.Core.Features.Search;
using Microsoft.Health.Fhir.Core.Features.Search.Expressions.Parsers;
using Microsoft.Health.Fhir.Core.Features.Search.Registry;
using Microsoft.Health.Fhir.Core.Features.Search.SearchValues;
using Microsoft.Health.Fhir.Core.Models;
using Microsoft.Health.Fhir.Core.UnitTests.Extensions;
using Microsoft.Health.Fhir.SqlServer.Features.Schema;
using Microsoft.Health.Fhir.SqlServer.Features.Schema.Model;
using Microsoft.Health.Fhir.SqlServer.Features.Search;
using Microsoft.Health.Fhir.SqlServer.Features.Search.Expressions.Visitors;
using Microsoft.Health.Fhir.SqlServer.Features.Storage;
using Microsoft.Health.Fhir.SqlServer.Features.Storage.Registry;
using Microsoft.Health.SqlServer;
using Microsoft.Health.SqlServer.Configs;
using Microsoft.Health.SqlServer.Features.Client;
using Microsoft.Health.SqlServer.Features.Schema;
using Microsoft.Health.SqlServer.Features.Schema.Manager;
using Microsoft.Health.SqlServer.Features.Storage;
using NSubstitute;
using Xunit;
using Task = System.Threading.Tasks.Task;

namespace Microsoft.Health.Fhir.Tests.Integration.Persistence
{
    public class SqlServerFhirStorageTestsFixture : IServiceProvider, IAsyncLifetime
    {
        private const string LocalConnectionString = "server=(local);Integrated Security=true";
        private const string MasterDatabaseName = "master";

        private readonly int _maximumSupportedSchemaVersion;
        private readonly string _databaseName;
        private readonly IFhirDataStore _fhirDataStore;
        private readonly IFhirOperationDataStore _fhirOperationDataStore;
        private readonly SqlServerFhirStorageTestHelper _testHelper;
        private readonly SchemaInitializer _schemaInitializer;
        private readonly FilebasedSearchParameterStatusDataStore _filebasedSearchParameterStatusDataStore;
        private readonly ISearchService _searchService;
        private readonly SearchParameterDefinitionManager _searchParameterDefinitionManager;
        private readonly SupportedSearchParameterDefinitionManager _supportedSearchParameterDefinitionManager;

        public SqlServerFhirStorageTestsFixture()
            : this(SchemaVersionConstants.Max, $"FHIRINTEGRATIONTEST_{DateTimeOffset.UtcNow.ToUnixTimeSeconds()}_{BigInteger.Abs(new BigInteger(Guid.NewGuid().ToByteArray()))}")
        {
        }

        internal SqlServerFhirStorageTestsFixture(int maximumSupportedSchemaVersion, string databaseName)
        {
            var initialConnectionString = Environment.GetEnvironmentVariable("SqlServer:ConnectionString") ?? LocalConnectionString;

            _maximumSupportedSchemaVersion = maximumSupportedSchemaVersion;
            _databaseName = databaseName;
            TestConnectionString = new SqlConnectionStringBuilder(initialConnectionString) { InitialCatalog = _databaseName }.ToString();

            var schemaOptions = new SqlServerSchemaOptions { AutomaticUpdatesEnabled = true };
            var config = new SqlServerDataStoreConfiguration { ConnectionString = TestConnectionString, Initialize = true, SchemaOptions = schemaOptions };

            var schemaInformation = new SchemaInformation(SchemaVersionConstants.Min, maximumSupportedSchemaVersion);
            var scriptProvider = new ScriptProvider<SchemaVersion>();
            var baseScriptProvider = new BaseScriptProvider();
            var mediator = Substitute.For<IMediator>();

            var sqlConnectionStringProvider = new DefaultSqlConnectionStringProvider(config);
            var sqlConnectionFactory = new DefaultSqlConnectionFactory(sqlConnectionStringProvider);
            var schemaManagerDataStore = new SchemaManagerDataStore(sqlConnectionFactory);
            var schemaUpgradeRunner = new SchemaUpgradeRunner(scriptProvider, baseScriptProvider, mediator, NullLogger<SchemaUpgradeRunner>.Instance, sqlConnectionFactory, schemaManagerDataStore);
            _schemaInitializer = new SchemaInitializer(config, schemaUpgradeRunner, schemaInformation, sqlConnectionFactory, sqlConnectionStringProvider, NullLogger<SchemaInitializer>.Instance);

            _searchParameterDefinitionManager = new SearchParameterDefinitionManager(ModelInfoProvider.Instance);

            _filebasedSearchParameterStatusDataStore = new FilebasedSearchParameterStatusDataStore(_searchParameterDefinitionManager, ModelInfoProvider.Instance);

            var securityConfiguration = new SecurityConfiguration { PrincipalClaims = { "oid" } };

            var sqlServerFhirModel = new SqlServerFhirModel(
                schemaInformation,
                _searchParameterDefinitionManager,
                () => _filebasedSearchParameterStatusDataStore,
                Options.Create(securityConfiguration),
                sqlConnectionStringProvider,
                NullLogger<SqlServerFhirModel>.Instance);

            var serviceCollection = new ServiceCollection();
            serviceCollection.AddSqlServerTableRowParameterGenerators();
            serviceCollection.AddSingleton(sqlServerFhirModel);

            ServiceProvider serviceProvider = serviceCollection.BuildServiceProvider();

            var upsertResourceTvpGeneratorV6 = serviceProvider.GetRequiredService<V6.UpsertResourceTvpGenerator<ResourceMetadata>>();
            var upsertResourceTvpGeneratorV7 = serviceProvider.GetRequiredService<V7.UpsertResourceTvpGenerator<ResourceMetadata>>();
            var upsertResourceTvpGeneratorVLatest = serviceProvider.GetRequiredService<VLatest.UpsertResourceTvpGenerator<ResourceMetadata>>();
            var upsertSearchParamsTvpGenerator = serviceProvider.GetRequiredService<VLatest.UpsertSearchParamsTvpGenerator<List<ResourceSearchParameterStatus>>>();

            _supportedSearchParameterDefinitionManager = new SupportedSearchParameterDefinitionManager(_searchParameterDefinitionManager);
            var searchParameterToSearchValueTypeMap = new SearchParameterToSearchValueTypeMap();

            SqlTransactionHandler = new SqlTransactionHandler();
            SqlConnectionWrapperFactory = new SqlConnectionWrapperFactory(SqlTransactionHandler, new SqlCommandWrapperFactory(), sqlConnectionFactory);

            SqlServerSearchParameterStatusDataStore = new SqlServerSearchParameterStatusDataStore(
                () => SqlConnectionWrapperFactory.CreateMockScope(),
                upsertSearchParamsTvpGenerator,
                () => _filebasedSearchParameterStatusDataStore,
                schemaInformation);

<<<<<<< HEAD
            FhirDataStore = new SqlServerFhirDataStore(config, sqlServerFhirModel, searchParameterToSearchValueTypeMap, upsertResourceTvpGeneratorV6, upsertResourceTvpGeneratorV7, upsertResourceTvpGeneratorVLatest, Options.Create(new CoreFeatureConfiguration()), SqlConnectionWrapperFactory, NullLogger<SqlServerFhirDataStore>.Instance, schemaInformation);
=======
            IOptions<CoreFeatureConfiguration> options = Options.Create(new CoreFeatureConfiguration());

            _fhirDataStore = new SqlServerFhirDataStore(
                config,
                sqlServerFhirModel,
                searchParameterToSearchValueTypeMap,
                upsertResourceTvpGeneratorV6,
                upsertResourceTvpGeneratorVLatest,
                options,
                SqlConnectionWrapperFactory,
                NullLogger<SqlServerFhirDataStore>.Instance,
                schemaInformation);
>>>>>>> d40d65ba

            _fhirOperationDataStore = new SqlServerFhirOperationDataStore(SqlConnectionWrapperFactory, NullLogger<SqlServerFhirOperationDataStore>.Instance);

            var fhirRequestContextAccessor = Substitute.For<IFhirRequestContextAccessor>();
            fhirRequestContextAccessor.FhirRequestContext.CorrelationId.Returns(Guid.NewGuid().ToString());

            var searchableSearchParameterDefinitionManager = new SearchableSearchParameterDefinitionManager(_searchParameterDefinitionManager, fhirRequestContextAccessor);
            var searchParameterExpressionParser = new SearchParameterExpressionParser(new ReferenceSearchValueParser(fhirRequestContextAccessor));
            var expressionParser = new ExpressionParser(() => searchableSearchParameterDefinitionManager, searchParameterExpressionParser);

            _searchParameterDefinitionManager.StartAsync(CancellationToken.None);

            var searchOptionsFactory = new SearchOptionsFactory(
                expressionParser,
                () => searchableSearchParameterDefinitionManager,
                options,
                fhirRequestContextAccessor,
                Substitute.For<ISortingValidator>(),
                NullLogger<SearchOptionsFactory>.Instance);

            var searchParamTableExpressionQueryGeneratorFactory = new SearchParamTableExpressionQueryGeneratorFactory(searchParameterToSearchValueTypeMap);
            var sqlRootExpressionRewriter = new SqlRootExpressionRewriter(searchParamTableExpressionQueryGeneratorFactory);
            var chainFlatteningRewriter = new ChainFlatteningRewriter(searchParamTableExpressionQueryGeneratorFactory);
            var sortRewriter = new SortRewriter(searchParamTableExpressionQueryGeneratorFactory);

            _searchService = new SqlServerSearchService(
                searchOptionsFactory,
                _fhirDataStore,
                sqlServerFhirModel,
                sqlRootExpressionRewriter,
                chainFlatteningRewriter,
                sortRewriter,
                SqlConnectionWrapperFactory,
                schemaInformation,
                new SqlServerSortingValidator(),
                fhirRequestContextAccessor,
                NullLogger<SqlServerSearchService>.Instance);

            _testHelper = new SqlServerFhirStorageTestHelper(initialConnectionString, MasterDatabaseName, sqlServerFhirModel, sqlConnectionFactory);
        }

        public string TestConnectionString { get; }

        internal SqlTransactionHandler SqlTransactionHandler { get; }

        internal SqlConnectionWrapperFactory SqlConnectionWrapperFactory { get; }

        internal SqlServerSearchParameterStatusDataStore SqlServerSearchParameterStatusDataStore { get; }

        public async Task InitializeAsync()
        {
            await _testHelper.CreateAndInitializeDatabase(_databaseName, _maximumSupportedSchemaVersion, forceIncrementalSchemaUpgrade: false, _schemaInitializer, CancellationToken.None);
        }

        public async Task DisposeAsync()
        {
            await _testHelper.DeleteDatabase(_databaseName, CancellationToken.None);
        }

        object IServiceProvider.GetService(Type serviceType)
        {
            if (serviceType == typeof(IFhirDataStore))
            {
                return _fhirDataStore;
            }

            if (serviceType == typeof(IFhirOperationDataStore))
            {
                return _fhirOperationDataStore;
            }

            if (serviceType == typeof(IFhirStorageTestHelper))
            {
                return _testHelper;
            }

            if (serviceType.IsInstanceOfType(this))
            {
                return this;
            }

            if (serviceType == typeof(ITransactionHandler))
            {
                return SqlTransactionHandler;
            }

            if (serviceType == typeof(ISearchParameterStatusDataStore))
            {
                return SqlServerSearchParameterStatusDataStore;
            }

            if (serviceType == typeof(FilebasedSearchParameterStatusDataStore))
            {
                return _filebasedSearchParameterStatusDataStore;
            }

            if (serviceType == typeof(ISearchService))
            {
                return _searchService;
            }

            if (serviceType == typeof(SearchParameterDefinitionManager))
            {
                return _searchParameterDefinitionManager;
            }

            if (serviceType == typeof(SupportedSearchParameterDefinitionManager))
            {
                return _supportedSearchParameterDefinitionManager;
            }

            return null;
        }
    }
}<|MERGE_RESOLUTION|>--- conflicted
+++ resolved
@@ -122,9 +122,6 @@
                 () => _filebasedSearchParameterStatusDataStore,
                 schemaInformation);
 
-<<<<<<< HEAD
-            FhirDataStore = new SqlServerFhirDataStore(config, sqlServerFhirModel, searchParameterToSearchValueTypeMap, upsertResourceTvpGeneratorV6, upsertResourceTvpGeneratorV7, upsertResourceTvpGeneratorVLatest, Options.Create(new CoreFeatureConfiguration()), SqlConnectionWrapperFactory, NullLogger<SqlServerFhirDataStore>.Instance, schemaInformation);
-=======
             IOptions<CoreFeatureConfiguration> options = Options.Create(new CoreFeatureConfiguration());
 
             _fhirDataStore = new SqlServerFhirDataStore(
@@ -132,12 +129,12 @@
                 sqlServerFhirModel,
                 searchParameterToSearchValueTypeMap,
                 upsertResourceTvpGeneratorV6,
+                upsertResourceTvpGeneratorV7,
                 upsertResourceTvpGeneratorVLatest,
                 options,
                 SqlConnectionWrapperFactory,
                 NullLogger<SqlServerFhirDataStore>.Instance,
                 schemaInformation);
->>>>>>> d40d65ba
 
             _fhirOperationDataStore = new SqlServerFhirOperationDataStore(SqlConnectionWrapperFactory, NullLogger<SqlServerFhirOperationDataStore>.Instance);
 
