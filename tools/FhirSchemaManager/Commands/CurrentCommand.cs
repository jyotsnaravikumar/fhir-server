﻿// -------------------------------------------------------------------------------------------------
// Copyright (c) Microsoft Corporation. All rights reserved.
// Licensed under the MIT License (MIT). See LICENSE in the repo root for license information.
// -------------------------------------------------------------------------------------------------

using System;
using System.Collections.Generic;
using System.CommandLine.Invocation;
using System.CommandLine.Rendering;
using System.CommandLine.Rendering.Views;
using System.Net.Http;
using System.Threading.Tasks;
using FhirSchemaManager.Exceptions;
using FhirSchemaManager.Model;
using FhirSchemaManager.Utils;

namespace FhirSchemaManager.Commands
{
    public static class CurrentCommand
    {
        public static async Task HandlerAsync(InvocationContext invocationContext, Uri fhirServer)
        {
            var region = new Region(
                          0,
                          0,
                          Console.WindowWidth,
                          Console.WindowHeight,
                          true);
            List<CurrentVersion> currentVersions = null;
            ISchemaClient schemaClient = new SchemaClient(fhirServer);

            try
            {
                currentVersions = await schemaClient.GetCurrentVersionInformation();
            }
            catch (SchemaManagerException ex)
            {
                CommandUtils.PrintError(ex.Message);
                return;
            }
            catch (HttpRequestException)
            {
<<<<<<< HEAD
                CommandUtils.PrintError(string.Join(Resources.RequestFailedMessage, fhirServer));
=======
                CommandUtils.PrintError(string.Format(Resources.RequestFailedMessage, fhirServer));
>>>>>>> 6687fa13
                return;
            }

            var tableView = new TableView<CurrentVersion>
            {
                Items = currentVersions,
            };

            tableView.AddColumn(
               cellValue: currentVersion => currentVersion.Id,
               header: new ContentView("Version"));

            tableView.AddColumn(
                cellValue: currentVersion => currentVersion.Status,
                header: new ContentView("Status"));

            tableView.AddColumn(
                cellValue: currentVersion => string.Join(", ", currentVersion.Servers),
                header: new ContentView("Servers"));

            var consoleRenderer = new ConsoleRenderer(
                invocationContext.Console,
                mode: invocationContext.BindingContext.OutputMode(),
                resetAfterRender: true);

            var screen = new ScreenView(renderer: consoleRenderer) { Child = tableView };
            screen.Render(region);
        }
    }
}<|MERGE_RESOLUTION|>--- conflicted
+++ resolved
@@ -40,11 +40,7 @@
             }
             catch (HttpRequestException)
             {
-<<<<<<< HEAD
-                CommandUtils.PrintError(string.Join(Resources.RequestFailedMessage, fhirServer));
-=======
                 CommandUtils.PrintError(string.Format(Resources.RequestFailedMessage, fhirServer));
->>>>>>> 6687fa13
                 return;
             }
 
